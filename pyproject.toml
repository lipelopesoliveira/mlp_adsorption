[build-system]
requires = ["setuptools", "wheel"]
build-backend = "setuptools.build_meta"

[project]
# See https://setuptools.pypa.io/en/latest/userguide/quickstart.html for more project configuration options.
name = "flames"
dynamic = ["version"]
readme = "README.md"
classifiers = [
    "Intended Audience :: Science/Research",
    "Development Status :: 3 - Alpha",
    "License :: OSI Approved :: Apache Software License",
    "Programming Language :: Python :: 3",
    "Topic :: Scientific/Engineering :: Artificial Intelligence",
]
authors = [
    {name = "Felipe Lopes de Oliveira", email = "felipe.lopes@nano.ufrj.br"}
]
requires-python = ">=3.10"
dependencies = [
  "pip",
  "jupyter",
  "jupyterlab",
  "numpy",
  "scipy",
  "ase",
  "pymatgen",
  "tqdm",
  "simplejson",
  "mace-torch",
  "torch-dftd"
]
license = {file = "LICENSE"}

[project.urls]
Homepage = "https://github.com/lipelopesoliveira/flames"
Repository = "https://github.com/lipelopesoliveira/flames"
Changelog = "https://github.com/lipelopesoliveira/flames/blob/main/CHANGELOG.md"
# Documentation = "https://flames.readthedocs.io/"

[project.optional-dependencies]
dev = [
    "ruff",
    "mypy>=1.0,<2.0",
<<<<<<< HEAD
    "black>=23.0,<26.0",
    "isort>=5.12,<5.14",
=======
    "black>=23.0,<25.0",
    "isort>=5.12,<6.2",
>>>>>>> f9bc83eb
    "pytest",
    "pytest-sphinx",
    "pytest-cov",
    "twine>=1.11.0",
    "build",
    "setuptools",
    "wheel",
    "Sphinx>=6.0,<9.0",
    "furo==2024.8.6",
    "myst-parser>=1.0",
    "sphinx-copybutton",
    "sphinx-autobuild",
    "sphinx-autodoc-typehints==3.0.1",
    "packaging"
]

[tool.setuptools.packages.find]
exclude = [
    "*.tests",
    "*.tests.*",
    "tests.*",
    "tests",
    "docs*",
    "scripts*"
]

[tool.setuptools]
include-package-data = true

[tool.setuptools.package-data]
flames = ["py.typed"]

[tool.setuptools.dynamic]
version = {attr = "flames.version.VERSION"}

[tool.black]
line-length = 100
include = '\.pyi?$'
exclude = '''
(
      __pycache__
    | \.git
    | \.mypy_cache
    | \.pytest_cache
    | \.vscode
    | \.venv
    | \bdist\b
    | \bdoc\b
)
'''

[tool.isort]
profile = "black"
multi_line_output = 3

# You can override these pyright settings by adding a personal pyrightconfig.json file.
[tool.pyright]
reportPrivateImportUsage = false

[tool.ruff]
line-length = 115
target-version = "py39"

[tool.ruff.per-file-ignores]
"__init__.py" = ["F401"]

[tool.mypy]
ignore_missing_imports = true
no_site_packages = true
check_untyped_defs = true

[[tool.mypy.overrides]]
module = "tests.*"
strict_optional = false

[tool.pytest.ini_options]
testpaths = "tests/"
python_classes = [
  "Test*",
  "*Test"
]
log_format = "%(asctime)s - %(levelname)s - %(name)s - %(message)s"
log_level = "DEBUG"<|MERGE_RESOLUTION|>--- conflicted
+++ resolved
@@ -43,13 +43,8 @@
 dev = [
     "ruff",
     "mypy>=1.0,<2.0",
-<<<<<<< HEAD
-    "black>=23.0,<26.0",
-    "isort>=5.12,<5.14",
-=======
     "black>=23.0,<25.0",
     "isort>=5.12,<6.2",
->>>>>>> f9bc83eb
     "pytest",
     "pytest-sphinx",
     "pytest-cov",
